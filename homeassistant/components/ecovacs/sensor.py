--- conflicted
+++ resolved
@@ -79,12 +79,8 @@
         value_fn=lambda e: e.area,
         translation_key="stats_area",
         device_class=SensorDeviceClass.AREA,
-<<<<<<< HEAD
-        native_unit_of_measurement=UnitOfArea.SQUARE_METERS,
-=======
         native_unit_of_measurement_fn=get_area_native_unit_of_measurement,
         suggested_unit_of_measurement=UnitOfArea.SQUARE_METERS,
->>>>>>> e64f76be
     ),
     EcovacsSensorEntityDescription[StatsEvent](
         key="stats_time",
@@ -102,11 +98,7 @@
         key="total_stats_area",
         translation_key="total_stats_area",
         device_class=SensorDeviceClass.AREA,
-<<<<<<< HEAD
-        native_unit_of_measurement=UnitOfArea.SQUARE_METERS,
-=======
         native_unit_of_measurement_fn=get_area_native_unit_of_measurement,
->>>>>>> e64f76be
         state_class=SensorStateClass.TOTAL_INCREASING,
         suggested_unit_of_measurement=UnitOfArea.SQUARE_METERS,
     ),
